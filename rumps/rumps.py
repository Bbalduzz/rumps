--- conflicted
+++ resolved
@@ -177,7 +177,6 @@
     notification.setTitle_(title)
     notification.setSubtitle_(subtitle)
     notification.setInformativeText_(message)
-<<<<<<< HEAD
 
     if data is not None:
         app = getattr(App, '*app_instance')
@@ -187,13 +186,6 @@
         ns_dict.setDictionary_({'value': ns_string})
         notification.setUserInfo_(ns_dict)
 
-    if sound:
-        notification.setSoundName_("NSUserNotificationDefaultSoundName")
-
-=======
-    infoDict = NSMutableDictionary.alloc().init()
-    infoDict.setDictionary_({} if data is None else data)
-    notification.setUserInfo_(infoDict)
     if icon is not None:
         notification.set_identityImage_(_nsimage_from_file(icon))
     if sound:
@@ -206,7 +198,7 @@
         notification.set_showsButtons_(True)
     if has_reply_button:
         notification.setHasReplyButton_(True)
->>>>>>> 397d478b
+
     notification.setDeliveryDate_(NSDate.dateWithTimeInterval_sinceDate_(0, NSDate.date()))
     notification_center = _default_user_notification_center()
     notification_center.scheduleNotification_(notification)
