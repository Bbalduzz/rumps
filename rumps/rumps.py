--- conflicted
+++ resolved
@@ -757,17 +757,11 @@
     :param secure: should the text field be secured or not. With True the window can be used for passwords.
     """
 
-<<<<<<< HEAD
-    def __init__(self, message='', title='', default_text='', ok=None, cancel=None, dimensions=(320, 160)):
+    def __init__(self, message='', title='', default_text='', ok=None, cancel=None, dimensions=(320, 160),
+                 secure=False):
         message = text_type(message)
         message = message.replace('%', '%%')
         title = text_type(title)
-=======
-    def __init__(self, message='', title='', default_text='', ok=None, cancel=None, dimensions=(320, 160),
-                 secure=False):
-        message = unicode(message)
-        title = unicode(title)
->>>>>>> 3b65f80c
 
         self._cancel = bool(cancel)
         self._icon = None
