#!/usr/bin/env python
# -*- coding: utf-8 -*-
#
# rumps: Ridiculously Uncomplicated macOS Python Statusbar apps.
# Copyright: (c) 2017, Jared Suttles. All rights reserved.
# License: BSD, see LICENSE for details.
# - - - - - - - - - - - - - - - - - - - - - - - - - - - - - - - - - - - - - - -

_NOTIFICATIONS = True

# For compatibility with pyinstaller
# See: http://stackoverflow.com/questions/21058889/pyinstaller-not-finding-pyobjc-library-macos-python
import Foundation
import AppKit

try:
    from Foundation import NSUserNotification, NSUserNotificationCenter
except ImportError:
    _NOTIFICATIONS = False

from Foundation import (NSDate, NSTimer, NSRunLoop, NSDefaultRunLoopMode, NSSearchPathForDirectoriesInDomains,
<<<<<<< HEAD
                        NSMakeRect, NSLog, NSObject, NSSize)
from AppKit import NSApplication, NSStatusBar, NSMenu, NSMenuItem, NSAlert, NSTextField, NSSecureTextField, NSImage, NSSlider
=======
                        NSMakeRect, NSLog, NSObject, NSMutableDictionary, NSString)
from AppKit import NSApplication, NSStatusBar, NSMenu, NSMenuItem, NSAlert, NSTextField, NSSecureTextField, NSImage
>>>>>>> 25bef68c
from PyObjCTools import AppHelper

import inspect
import os
import pickle
import sys
import traceback
import weakref

from collections import Mapping, Iterable
from .utils import ListDict
from .compat import text_type, string_types, iteritems

_TIMERS = weakref.WeakKeyDictionary()
separator = object()


def debug_mode(choice):
    """Enable/disable printing helpful information for debugging the program. Default is off."""
    global _log
    if choice:
        def _log(*args):
            NSLog(' '.join(map(str, args)))
    else:
        def _log(*_):
            pass
debug_mode(False)


def alert(title=None, message='', ok=None, cancel=None, other=None, icon_path=None):
    """Generate a simple alert window.

    .. versionchanged:: 0.2.0
        Providing a `cancel` string will set the button text rather than only using text "Cancel". `title` is no longer
        a required parameter.

    .. versionchanged:: 0.2.3
        Add `other` button functionality as well as `icon_path` to change the alert icon.

    :param title: the text positioned at the top of the window in larger font. If ``None``, a default localized title
                  is used. If not ``None`` or a string, will use the string representation of the object.
    :param message: the text positioned below the `title` in smaller font. If not a string, will use the string
                    representation of the object.
    :param ok: the text for the "ok" button. Must be either a string or ``None``. If ``None``, a default
               localized button title will be used.
    :param cancel: the text for the "cancel" button. If a string, the button will have that text. If `cancel`
                   evaluates to ``True``, will create a button with text "Cancel". Otherwise, this button will not be
                   created.
    :param other: the text for the "other" button. If a string, the button will have that text. Otherwise, this button will not be
                   created.
    :param icon_path: a path to an image. If ``None``, the applications icon is used.
    :return: a number representing the button pressed. The "ok" button is ``1`` and "cancel" is ``0``.
    """
    message = text_type(message)
    message = message.replace('%', '%%')
    if title is not None:
        title = text_type(title)
    _require_string_or_none(ok)
    if not isinstance(cancel, string_types):
        cancel = 'Cancel' if cancel else None
    alert = NSAlert.alertWithMessageText_defaultButton_alternateButton_otherButton_informativeTextWithFormat_(
        title, ok, cancel, other, message)
    alert.setAlertStyle_(0)  # informational style
    if icon_path is not None:
        icon = _nsimage_from_file(icon_path)
        alert.setIcon_(icon)
    _log('alert opened with message: {0}, title: {1}'.format(repr(message), repr(title)))
    return alert.runModal()


def _gather_info_issue_9():
    missing_plist = False
    missing_bundle_ident = False
    info_plist_path = os.path.join(os.path.dirname(sys.executable), 'Info.plist')
    try:
        with open(info_plist_path) as f:
            import plistlib
            try:
                load_plist = plistlib.load
            except AttributeError:
                load_plist = plistlib.readPlist
            try:
                load_plist(f)['CFBundleIdentifier']
            except Exception:
                missing_bundle_ident = True

    except IOError as e:
        import errno
        if e.errno == errno.ENOENT:  # No such file or directory
            missing_plist = True

    info = '\n\n'
    if missing_plist:
        info += 'In this case there is no file at "%(info_plist_path)s"'
        info += '\n\n'
        confidence = 'should'
    elif missing_bundle_ident:
        info += 'In this case the file at "%(info_plist_path)s" does not contain a value for "CFBundleIdentifier"'
        info += '\n\n'
        confidence = 'should'
    else:
        confidence = 'may'
    info += 'Running the following command %(confidence)s fix the issue:\n'
    info += '/usr/libexec/PlistBuddy -c \'Add :CFBundleIdentifier string "rumps"\' %(info_plist_path)s\n'
    return info % {'info_plist_path': info_plist_path, 'confidence': confidence}


def _default_user_notification_center():
    notification_center = NSUserNotificationCenter.defaultUserNotificationCenter()
    if notification_center is None:
        info = (
            'Failed to setup the notification center. This issue occurs when the "Info.plist" file '
            'cannot be found or is missing "CFBundleIdentifier".'
        )
        try:
            info += _gather_info_issue_9()
        except Exception:
            pass
        raise RuntimeError(info)
    else:
        return notification_center


def notification(title, subtitle, message, data=None, sound=True, action_button=None, other_button=None,
                 has_reply_button=False, icon=None):
    """Send a notification to Notification Center (OS X 10.8+). If running on a version of macOS that does not
    support notifications, a ``RuntimeError`` will be raised. Apple says,

        "The userInfo content must be of reasonable serialized size (less than 1k) or an exception will be thrown."

    So don't do that!

    :param title: text in a larger font.
    :param subtitle: text in a smaller font below the `title`.
    :param message: text representing the body of the notification below the `subtitle`.
    :param data: will be passed to the application's "notification center" (see :func:`rumps.notifications`) when this
                 notification is clicked.
    :param sound: whether the notification should make a noise when it arrives.
    :param action_button: title for the action button.
    :param other_button: title for the other button.
    :param has_reply_button: whether or not the notification has a reply button.
    :param icon: the filename of an image for the notification's icon, will replace the default.
    """
    if not _NOTIFICATIONS:
        raise RuntimeError('OS X 10.8+ is required to send notifications')

    if data is not None and not isinstance(data, Mapping):
        raise TypeError('notification data must be a mapping')

    _require_string_or_none(title, subtitle, message)

    notification = NSUserNotification.alloc().init()

    notification.setTitle_(title)
    notification.setSubtitle_(subtitle)
    notification.setInformativeText_(message)

    if data is not None:
        app = getattr(App, '*app_instance')
        dumped = app.serializer.dumps(data)
        ns_dict = NSMutableDictionary.alloc().init()
        ns_string = NSString.alloc().initWithString_(dumped)
        ns_dict.setDictionary_({'value': ns_string})
        notification.setUserInfo_(ns_dict)

    if icon is not None:
        notification.set_identityImage_(_nsimage_from_file(icon))
    if sound:
        notification.setSoundName_("NSUserNotificationDefaultSoundName")
    if action_button:
        notification.setActionButtonTitle_(action_button)
        notification.set_showsButtons_(True)
    if other_button:
        notification.setOtherButtonTitle_(other_button)
        notification.set_showsButtons_(True)
    if has_reply_button:
        notification.setHasReplyButton_(True)

    notification.setDeliveryDate_(NSDate.dateWithTimeInterval_sinceDate_(0, NSDate.date()))
    notification_center = _default_user_notification_center()
    notification_center.scheduleNotification_(notification)


def application_support(name):
    """Return the application support folder path for the given `name`, creating it if it doesn't exist."""
    app_support_path = os.path.join(NSSearchPathForDirectoriesInDomains(14, 1, 1).objectAtIndex_(0), name)
    if not os.path.isdir(app_support_path):
        os.mkdir(app_support_path)
    return app_support_path


def timers():
    """Return a list of all :class:`rumps.Timer` objects. These can be active or inactive."""
    return list(_TIMERS)


def quit_application(sender=None):
    """Quit the application. Some menu item should call this function so that the application can exit gracefully."""
    nsapplication = NSApplication.sharedApplication()
    _log('closing application')
    nsapplication.terminate_(sender)


def _nsimage_from_file(filename, dimensions=None, template=None):
    """Take a path to an image file and return an NSImage object."""
    try:
        _log('attempting to open image at {0}'.format(filename))
        with open(filename):
            pass
    except IOError:  # literal file path didn't work -- try to locate image based on main script path
        try:
            from __main__ import __file__ as main_script_path
            main_script_path = os.path.dirname(main_script_path)
            filename = os.path.join(main_script_path, filename)
        except ImportError:
            pass
        _log('attempting (again) to open image at {0}'.format(filename))
        with open(filename):  # file doesn't exist
            pass              # otherwise silently errors in NSImage which isn't helpful for debugging
    image = NSImage.alloc().initByReferencingFile_(filename)
    image.setScalesWhenResized_(True)
    image.setSize_((20, 20) if dimensions is None else dimensions)
    if not template is None:
        image.setTemplate_(template)
    return image


def _require_string(*objs):
    for obj in objs:
        if not isinstance(obj, string_types):
            raise TypeError('a string is required but given {0}, a {1}'.format(obj, type(obj).__name__))


def _require_string_or_none(*objs):
    for obj in objs:
        if not(obj is None or isinstance(obj, string_types)):
            raise TypeError('a string or None is required but given {0}, a {1}'.format(obj, type(obj).__name__))


# Decorators and helper function serving to register functions for dealing with interaction and events
#- - - - - - - - - - - - - - - - - - - - - - - - - - - - - - - - - - - - - - - -
def timer(interval):
    """Decorator for registering a function as a callback in a new thread. The function will be repeatedly called every
    `interval` seconds. This decorator accomplishes the same thing as creating a :class:`rumps.Timer` object by using
    the decorated function and `interval` as parameters and starting it on application launch.

    .. code-block:: python

        @rumps.timer(2)
        def repeating_function(sender):
            print 'hi'

    :param interval: a number representing the time in seconds before the decorated function should be called.
    """
    def decorator(f):
        timers = timer.__dict__.setdefault('*timers', [])
        timers.append(Timer(f, interval))
        return f
    return decorator


def clicked(*args, **options):
    """Decorator for registering a function as a callback for a click action on a :class:`rumps.MenuItem` within the
    application. The passed `args` must specify an existing path in the main menu. The :class:`rumps.MenuItem`
    instance at the end of that path will have its :meth:`rumps.MenuItem.set_callback` method called, passing in the
    decorated function.

    .. versionchanged:: 0.2.1
        Accepts `key` keyword argument.

    .. code-block:: python

        @rumps.clicked('Animal', 'Dog', 'Corgi')
        def corgi_button(sender):
            import subprocess
            subprocess.call(['say', '"corgis are the cutest"'])

    :param args: a series of strings representing the path to a :class:`rumps.MenuItem` in the main menu of the
                 application.
    :param key: a string representing the key shortcut as an alternative means of clicking the menu item.
    """
    def decorator(f):

        def register_click(self):
            menuitem = self._menu  # self not defined yet but will be later in 'run' method
            if menuitem is None:
                raise ValueError('no menu created')
            for arg in args:
                try:
                    menuitem = menuitem[arg]
                except KeyError:
                    menuitem.add(arg)
                    menuitem = menuitem[arg]
            menuitem.set_callback(f, options.get('key'))

        # delay registering the button until we have a current instance to be able to traverse the menu
        buttons = clicked.__dict__.setdefault('*buttons', [])
        buttons.append(register_click)

        return f
    return decorator


def slider(*args, **options):
    """Decorator for registering a function as a callback for a slide action on a :class:`rumps.SliderMenuItem` within
    the application. All elements of the provided path will be created as :class:`rumps.MenuItem` objects. The
    :class:`rumps.SliderMenuItem` will be created as a child of the last menu item.

    Accepts the same keyword arguments as :class:`rumps.SliderMenuItem`.

    .. versionadded:: 0.3.0

    :param args: a series of strings representing the path to a :class:`rumps.SliderMenuItem` in the main menu of the
                 application.
    """
    def decorator(f):

        def register_click(self):

            # self not defined yet but will be later in 'run' method
            menuitem = self._menu
            if menuitem is None:
                raise ValueError('no menu created')

            # create here in case of error so we don't create the path
            slider_menu_item = SliderMenuItem(**options)
            slider_menu_item.set_callback(f)

            for arg in args:
                try:
                    menuitem = menuitem[arg]
                except KeyError:
                    menuitem.add(arg)
                    menuitem = menuitem[arg]

            menuitem.add(slider_menu_item)

        # delay registering the button until we have a current instance to be able to traverse the menu
        buttons = clicked.__dict__.setdefault('*buttons', [])
        buttons.append(register_click)

        return f
    return decorator


def notifications(f):
    """Decorator for registering a function to serve as a "notification center" for the application. This function will
    receive the data associated with an incoming macOS notification sent using :func:`rumps.notification`. This occurs
    whenever the user clicks on a notification for this application in the macOS Notification Center.

    .. code-block:: python

        @rumps.notifications
        def notification_center(info):
            if 'unix' in info:
                print 'i know this'

    """
    notifications.__dict__['*notification_center'] = f
    return f


def _call_as_function_or_method(func, event):
    # The idea here is that when using decorators in a class, the functions passed are not bound so we have to
    # determine later if the functions we have (those saved as callbacks) for particular events need to be passed
    # 'self'.
    #
    # This works for an App subclass method or a standalone decorated function. Will attempt to find function as
    # a bound method of the App instance. If it is found, use it, otherwise simply call function.
    app = getattr(App, '*app_instance')
    for name, method in inspect.getmembers(app, predicate=inspect.ismethod):
        if method.__func__ is func:
            return method(event)
    return func(event)
#- - - - - - - - - - - - - - - - - - - - - - - - - - - - - - - - - - - - - - - -


class Menu(ListDict):
    """Wrapper for Objective-C's NSMenu class.

    Implements core functionality of menus in rumps. :class:`rumps.MenuItem` subclasses `Menu`.
    """

    # NOTE:
    # Only ever used as the main menu since every other menu would exist as a submenu of a MenuItem

    _choose_key = object()

    def __init__(self):
        self._counts = {}
        if not hasattr(self, '_menu'):
            self._menu = NSMenu.alloc().init()
        super(Menu, self).__init__()

    def __setitem__(self, key, value):
        if key not in self:
            key, value = self._process_new_menuitem(key, value)
            self._menu.addItem_(value._menuitem)
            super(Menu, self).__setitem__(key, value)

    def __delitem__(self, key):
        value = self[key]
        self._menu.removeItem_(value._menuitem)
        super(Menu, self).__delitem__(key)

    def add(self, menuitem):
        """Adds the object to the menu as a :class:`rumps.MenuItem` using the :attr:`rumps.MenuItem.title` as the
        key. `menuitem` will be converted to a `MenuItem` object if not one already.
        """
        self.__setitem__(self._choose_key, menuitem)

    def clear(self):
        """Remove all `MenuItem` objects from within the menu of this `MenuItem`."""
        self._menu.removeAllItems()
        super(Menu, self).clear()

    def copy(self):
        raise NotImplementedError

    @classmethod
    def fromkeys(cls, *args, **kwargs):
        raise NotImplementedError

    def update(self, iterable, **kwargs):
        """Update with objects from `iterable` after each is converted to a :class:`rumps.MenuItem`, ignoring
        existing keys. This update is a bit different from the usual ``dict.update`` method. It works recursively and
        will parse a variety of Python containers and objects, creating `MenuItem` object and submenus as necessary.

        If the `iterable` is an instance of :class:`rumps.MenuItem`, then add to the menu.

        Otherwise, for each element in the `iterable`,

            - if the element is a string or is not an iterable itself, it will be converted to a
              :class:`rumps.MenuItem` and the key will be its string representation.
            - if the element is a :class:`rumps.MenuItem` already, it will remain the same and the key will be its
              :attr:`rumps.MenuItem.title` attribute.
            - if the element is an iterable having a length of 2, the first value will be converted to a
              :class:`rumps.MenuItem` and the second will act as the submenu for that `MenuItem`
            - if the element is an iterable having a length of anything other than 2, a ``ValueError`` will be raised
            - if the element is a mapping, each key-value pair will act as an iterable having a length of 2

        """
        def parse_menu(iterable, menu, depth):
            if isinstance(iterable, MenuItem):
                menu.add(iterable)
                return

            for n, ele in enumerate(iteritems(iterable) if isinstance(iterable, Mapping) else iterable):

                # for mappings we recurse but don't drop down a level in the menu
                if not isinstance(ele, MenuItem) and isinstance(ele, Mapping):
                    parse_menu(ele, menu, depth)

                # any iterables other than strings and MenuItems
                elif not isinstance(ele, (string_types, MenuItem)) and isinstance(ele, Iterable):
                    try:
                        menuitem, submenu = ele
                    except TypeError:
                        raise ValueError('menu iterable element #{0} at depth {1} has length {2}; must be a single '
                                         'menu item or a pair consisting of a menu item and its '
                                         'submenu'.format(n, depth, len(tuple(ele))))
                    menuitem = MenuItem(menuitem)
                    menu.add(menuitem)
                    parse_menu(submenu, menuitem, depth+1)

                # menu item / could be visual separator where ele is None or separator
                else:
                    menu.add(ele)
        parse_menu(iterable, self, 0)
        parse_menu(kwargs, self, 0)

    # ListDict insertion methods
    #- - - - - - - - - - - - - - - - - - - - - - - - - - - - - - - - - - - - - - - -

    def insert_after(self, existing_key, menuitem):
        """Insert a :class:`rumps.MenuItem` in the menu after the `existing_key`.

        :param existing_key: a string key for an existing `MenuItem` value.
        :param menuitem: an object to be added. It will be converted to a `MenuItem` if not one already.
        """
        key, menuitem = self._process_new_menuitem(self._choose_key, menuitem)
        self._insert_helper(existing_key, key, menuitem, 1)
        super(Menu, self).insert_after(existing_key, (key, menuitem))

    def insert_before(self, existing_key, menuitem):
        """Insert a :class:`rumps.MenuItem` in the menu before the `existing_key`.

        :param existing_key: a string key for an existing `MenuItem` value.
        :param menuitem: an object to be added. It will be converted to a `MenuItem` if not one already.
        """
        key, menuitem = self._process_new_menuitem(self._choose_key, menuitem)
        self._insert_helper(existing_key, key, menuitem, 0)
        super(Menu, self).insert_before(existing_key, (key, menuitem))

    def _insert_helper(self, existing_key, key, menuitem, pos):
        if existing_key == key:  # this would mess stuff up...
            raise ValueError('same key provided for location and insertion')
        existing_menuitem = self[existing_key]
        index = self._menu.indexOfItem_(existing_menuitem._menuitem)
        self._menu.insertItem_atIndex_(menuitem._menuitem, index + pos)

    # Processing MenuItems
    #- - - - - - - - - - - - - - - - - - - - - - - - - - - - - - - - - - - - - - - -

    def _process_new_menuitem(self, key, value):
        if value is None or value is separator:
            value = SeparatorMenuItem()

        if not hasattr(value, '_menuitem'):
            value = MenuItem(value)

        if key is self._choose_key:
            if hasattr(value, 'title'):
                key = value.title
            else:
                cls = type(value)
                count = self._counts[cls] = self._counts.get(cls, 0) + 1
                key = '%s_%d' % (cls.__name__, count)

        if hasattr(value, 'title') and key != value.title:
            _log('WARNING: key {0} is not the same as the title of the corresponding MenuItem {1}; while this '
                 'would occur if the title is dynamically altered, having different names at the time of menu '
                 'creation may not be desired '.format(repr(key), repr(value.title)))

        return key, value


class MenuItem(Menu):
    """Represents an item within the application's menu.

    A :class:`rumps.MenuItem` is a button inside a menu but it can also serve as a menu itself whose elements are
    other `MenuItem` instances.

    Encapsulates and abstracts Objective-C NSMenuItem (and possibly a corresponding NSMenu as a submenu).

    A couple of important notes:

        - A new `MenuItem` instance can be created from any object with a string representation.
        - Attempting to create a `MenuItem` by passing an existing `MenuItem` instance as the first parameter will not
          result in a new instance but will instead return the existing instance.

    Remembers the order of items added to menu and has constant time lookup. Can insert new `MenuItem` object before or
    after other specified ones.

    .. note::
       When adding a `MenuItem` instance to a menu, the value of :attr:`title` at that time will serve as its key for
       lookup performed on menus even if the `title` changes during program execution.

    :param title: the name of this menu item. If not a string, will use the string representation of the object.
    :param callback: the function serving as callback for when a click event occurs on this menu item.
    :param key: the key shortcut to click this menu item. Must be a string or ``None``.
    :param icon: a path to an image. If set to ``None``, the current image (if any) is removed.
    :param dimensions: a sequence of numbers whose length is two, specifying the dimensions of the icon.
    :param template: a boolean, specifying template mode for a given icon (proper b/w display in dark menu bar)
    """

    # NOTE:
    # Because of the quirks of PyObjC, a class level dictionary **inside an NSObject subclass for 10.9.x** is required
    # in order to have callback_ be a @classmethod. And we need callback_ to be class level because we can't use
    # instances in setTarget_ method of NSMenuItem. Otherwise this would be much more straightfoward like Timer class.
    #
    # So the target is always the NSApp class and action is always the @classmethod callback_ -- for every function
    # decorated with @clicked(...). All we do is lookup the MenuItem instance and the user-provided callback function
    # based on the NSMenuItem (the only argument passed to callback_).

    def __new__(cls, *args, **kwargs):
        if args and isinstance(args[0], MenuItem):  # can safely wrap MenuItem instances
            return args[0]
        return super(MenuItem, cls).__new__(cls, *args, **kwargs)

    def __init__(self, title, callback=None, key=None, icon=None, dimensions=None, template=None):
        if isinstance(title, MenuItem):  # don't initialize already existing instances
            return
        self._menuitem = NSMenuItem.alloc().initWithTitle_action_keyEquivalent_(text_type(title), None, '')
        self._menuitem.setTarget_(NSApp)
        self._menu = self._icon = None
        self.set_callback(callback, key)
        self._template = template
        self.set_icon(icon, dimensions, template)
        super(MenuItem, self).__init__()

    def __setitem__(self, key, value):
        if self._menu is None:
            self._menu = NSMenu.alloc().init()
            self._menuitem.setSubmenu_(self._menu)
        super(MenuItem, self).__setitem__(key, value)

    def __repr__(self):
        return '<{0}: [{1} -> {2}; callback: {3}]>'.format(type(self).__name__, repr(self.title), list(map(str, self)),
                                                           repr(self.callback))

    @property
    def title(self):
        """The text displayed in a menu for this menu item. If not a string, will use the string representation of the
        object.
        """
        return self._menuitem.title()

    @title.setter
    def title(self, new_title):
        new_title = text_type(new_title)
        self._menuitem.setTitle_(new_title)

    @property
    def icon(self):
        """The path to an image displayed next to the text for this menu item. If set to ``None``, the current image
        (if any) is removed.

        .. versionchanged:: 0.2.0
           Setting icon to ``None`` after setting it to an image will correctly remove the icon. Returns the path to an
           image rather than exposing a `PyObjC` class.

        """
        return self._icon

    @icon.setter
    def icon(self, icon_path):
        self.set_icon(icon_path, template=self._template)

    @property
    def template(self):
        """Template mode for an icon. If set to ``None``, the current icon (if any) is displayed as a color icon.
        If set to ``True``, template mode is enabled and the icon will be displayed correctly in dark menu bar mode.
        """
        return self._template

    @template.setter
    def template(self, template_mode):
        self._template = template_mode
        self.set_icon(self.icon, template=template_mode)

    def set_icon(self, icon_path, dimensions=None, template=None):
        """Sets the icon displayed next to the text for this menu item. If set to ``None``, the current image (if any)
        is removed. Can optionally supply `dimensions`.

        .. versionchanged:: 0.2.0
           Setting `icon` to ``None`` after setting it to an image will correctly remove the icon. Passing `dimensions`
           a sequence whose length is not two will no longer silently error.

        :param icon_path: a file path to an image.
        :param dimensions: a sequence of numbers whose length is two.
        :param template: a boolean who defines the template mode for the icon.
        """
        new_icon = _nsimage_from_file(icon_path, dimensions, template) if icon_path is not None else None
        self._icon = icon_path
        self._menuitem.setImage_(new_icon)

    @property
    def state(self):
        """The state of the menu item. The "on" state is symbolized by a check mark. The "mixed" state is symbolized
        by a dash.

        .. table:: Setting states

           =====  ======
           State  Number
           =====  ======
            ON      1
            OFF     0
           MIXED   -1
           =====  ======

        """
        return self._menuitem.state()

    @state.setter
    def state(self, new_state):
        self._menuitem.setState_(new_state)

    def set_callback(self, callback, key=None):
        """Set the function serving as callback for when a click event occurs on this menu item. When `callback` is
        ``None``, it will disable the callback function and grey out the menu item. If `key` is a string, set as the
        key shortcut. If it is ``None``, no adjustment will be made to the current key shortcut.

        .. versionchanged:: 0.2.0
           Allowed passing ``None`` as both `callback` and `key`. Additionally, passing a `key` that is neither a
           string nor ``None`` will result in a standard ``TypeError`` rather than various, uninformative `PyObjC`
           internal errors depending on the object.

        :param callback: the function to be called when the user clicks on this menu item.
        :param key: the key shortcut to click this menu item.
        """
        _require_string_or_none(key)
        if key is not None:
            self._menuitem.setKeyEquivalent_(key)
        NSApp._ns_to_py_and_callback[self._menuitem] = self, callback
        self._menuitem.setAction_('callback:' if callback is not None else None)

    @property
    def callback(self):
        """Return the current callback function.

        .. versionadded:: 0.2.0

        """
        return NSApp._ns_to_py_and_callback[self._menuitem][1]

    @property
    def key(self):
        """The key shortcut to click this menu item.

        .. versionadded:: 0.2.0

        """
        return self._menuitem.keyEquivalent()


class SliderMenuItem(object):
    """Represents a slider menu item within the application's menu.

    .. versionadded:: 0.3.0

    :param value: a number for the current position of the slider.
    :param min_value: a number for the minimum position to which a slider can be moved.
    :param max_value: a number for the maximum position to which a slider can be moved.
    :param callback: the function serving as callback for when a slide event occurs on this menu item.
    :param dimensions: a sequence of numbers whose length is two, specifying the dimensions of the slider.
    """

    def __init__(self, value=50, min_value=0, max_value=100, callback=None, dimensions=(180, 15)):
        self._slider = NSSlider.alloc().init()
        self._slider.setMinValue_(min_value)
        self._slider.setMaxValue_(max_value)
        self._slider.setValue_(value)
        self._slider.setFrameSize_(NSSize(*dimensions))
        self._slider.setTarget_(NSApp)
        self._menuitem = NSMenuItem.alloc().init()
        self._menuitem.setTarget_(NSApp)
        self._menuitem.setView_(self._slider)
        self.set_callback(callback)

    def __repr__(self):
        return '<{0}: [value: {1}; callback: {2}]>'.format(
            type(self).__name__,
            self.value,
            repr(self.callback)
        )

    def set_callback(self, callback):
        """Set the function serving as callback for when a slide event occurs on this menu item.

        :param callback: the function to be called when the user drags the marker on the slider.
        """
        NSApp._ns_to_py_and_callback[self._slider] = self, callback
        self._slider.setAction_('callback:' if callback is not None else None)

    @property
    def callback(self):
        return NSApp._ns_to_py_and_callback[self._slider][1]

    @property
    def value(self):
        """The current position of the slider."""
        return self._slider.value()

    @value.setter
    def value(self, new_value):
        self._slider.setValue_(new_value)


class SeparatorMenuItem(object):
    """Visual separator between :class:`rumps.MenuItem` objects in the application menu."""
    def __init__(self):
        self._menuitem = NSMenuItem.separatorItem()


class Timer(object):
    """
    Python abstraction of an Objective-C event timer in a new thread for application. Controls the callback function,
    interval, and starting/stopping the run loop.

    .. versionchanged:: 0.2.0
       Method `__call__` removed.

    :param callback: Function that should be called every `interval` seconds. It will be passed this
                     :class:`rumps.Timer` object as its only parameter.
    :param interval: The time in seconds to wait before calling the `callback` function.
    """
    def __init__(self, callback, interval):
        self.set_callback(callback)
        self._interval = interval
        self._status = False

    def __repr__(self):
        return ('<{0}: [callback: {1}; interval: {2}; '
                'status: {3}]>').format(type(self).__name__, repr(getattr(self, '*callback').__name__),
                                        self._interval, 'ON' if self._status else 'OFF')

    @property
    def interval(self):
        """The time in seconds to wait before calling the :attr:`callback` function."""
        return self._interval  # self._nstimer.timeInterval() when active but could be inactive

    @interval.setter
    def interval(self, new_interval):
        if self._status:
            if abs(self._nsdate.timeIntervalSinceNow()) >= self._nstimer.timeInterval():
                self.stop()
                self._interval = new_interval
                self.start()
        else:
            self._interval = new_interval

    @property
    def callback(self):
        """The current function specified as the callback."""
        return getattr(self, '*callback')

    def is_alive(self):
        """Whether the timer thread loop is currently running."""
        return self._status

    def start(self):
        """Start the timer thread loop."""
        if not self._status:
            self._nsdate = NSDate.date()
            self._nstimer = NSTimer.alloc().initWithFireDate_interval_target_selector_userInfo_repeats_(
                self._nsdate, self._interval, self, 'callback:', None, True)
            NSRunLoop.currentRunLoop().addTimer_forMode_(self._nstimer, NSDefaultRunLoopMode)
            _TIMERS[self] = None
            self._status = True

    def stop(self):
        """Stop the timer thread loop."""
        if self._status:
            self._nstimer.invalidate()
            del self._nstimer
            del self._nsdate
            self._status = False

    def set_callback(self, callback):
        """Set the function that should be called every :attr:`interval` seconds. It will be passed this
        :class:`rumps.Timer` object as its only parameter.
        """
        setattr(self, '*callback', callback)

    def callback_(self, _):
        _log(self)
        try:
            return _call_as_function_or_method(getattr(self, '*callback'), self)
        except Exception:
            _log(traceback.format_exc())


class Window(object):
    """Generate a window to consume user input in the form of both text and button clicked.

    .. versionchanged:: 0.2.0
        Providing a `cancel` string will set the button text rather than only using text "Cancel". `message` is no
        longer a required parameter.

    .. versionchanged:: 0.2.3
        Add `secure` text input field functionality.

    :param message: the text positioned below the `title` in smaller font. If not a string, will use the string
                    representation of the object.
    :param title: the text positioned at the top of the window in larger font. If not a string, will use the string
                  representation of the object.
    :param default_text: the text within the editable textbox. If not a string, will use the string representation of
                         the object.
    :param ok: the text for the "ok" button. Must be either a string or ``None``. If ``None``, a default
               localized button title will be used.
    :param cancel: the text for the "cancel" button. If a string, the button will have that text. If `cancel`
                   evaluates to ``True``, will create a button with text "Cancel". Otherwise, this button will not be
                   created.
    :param dimensions: the size of the editable textbox. Must be sequence with a length of 2.
    :param secure: should the text field be secured or not. With ``True`` the window can be used for passwords.
    """

    def __init__(self, message='', title='', default_text='', ok=None, cancel=None, dimensions=(320, 160),
                 secure=False):
        message = text_type(message)
        message = message.replace('%', '%%')
        title = text_type(title)

        self._cancel = bool(cancel)
        self._icon = None

        _require_string_or_none(ok)
        if not isinstance(cancel, string_types):
            cancel = 'Cancel' if cancel else None

        self._alert = NSAlert.alertWithMessageText_defaultButton_alternateButton_otherButton_informativeTextWithFormat_(
            title, ok, cancel, None, message)
        self._alert.setAlertStyle_(0)  # informational style

        if secure:
            self._textfield = NSSecureTextField.alloc().initWithFrame_(NSMakeRect(0, 0, *dimensions))
        else:
            self._textfield = NSTextField.alloc().initWithFrame_(NSMakeRect(0, 0, *dimensions))
        self._textfield.setSelectable_(True)
        self._alert.setAccessoryView_(self._textfield)

        self.default_text = default_text

    @property
    def title(self):
        """The text positioned at the top of the window in larger font. If not a string, will use the string
        representation of the object.
        """
        return self._alert.messageText()

    @title.setter
    def title(self, new_title):
        new_title = text_type(new_title)
        self._alert.setMessageText_(new_title)

    @property
    def message(self):
        """The text positioned below the :attr:`title` in smaller font. If not a string, will use the string
        representation of the object.
        """
        return self._alert.informativeText()

    @message.setter
    def message(self, new_message):
        new_message = text_type(new_message)
        self._alert.setInformativeText_(new_message)

    @property
    def default_text(self):
        """The text within the editable textbox. An example would be

            "Type your message here."

        If not a string, will use the string representation of the object.
        """
        return self._default_text

    @default_text.setter
    def default_text(self, new_text):
        new_text = text_type(new_text)
        self._default_text = new_text
        self._textfield.setStringValue_(new_text)

    @property
    def icon(self):
        """The path to an image displayed for this window. If set to ``None``, will default to the icon for the
        application using :attr:`rumps.App.icon`.

        .. versionchanged:: 0.2.0
           If the icon is set to an image then changed to ``None``, it will correctly be changed to the application
           icon.

        """
        return self._icon

    @icon.setter
    def icon(self, icon_path):
        new_icon = _nsimage_from_file(icon_path) if icon_path is not None else None
        self._icon = icon_path
        self._alert.setIcon_(new_icon)

    def add_button(self, name):
        """Create a new button.

        .. versionchanged:: 0.2.0
           The `name` parameter is required to be a string.

        :param name: the text for a new button. Must be a string.
        """
        _require_string(name)
        self._alert.addButtonWithTitle_(name)

    def add_buttons(self, iterable=None, *args):
        """Create multiple new buttons.

        .. versionchanged:: 0.2.0
           Since each element is passed to :meth:`rumps.Window.add_button`, they must be strings.

        """
        if iterable is None:
            return
        if isinstance(iterable, string_types):
            self.add_button(iterable)
        else:
            for ele in iterable:
                self.add_button(ele)
        for arg in args:
            self.add_button(arg)

    def run(self):
        """Launch the window. :class:`rumps.Window` instances can be reused to retrieve user input as many times as
        needed.

        :return: a :class:`rumps.rumps.Response` object that contains the text and the button clicked as an integer.
        """
        _log(self)
        clicked = self._alert.runModal() % 999
        if clicked > 2 and self._cancel:
            clicked -= 1
        self._textfield.validateEditing()
        text = self._textfield.stringValue()
        self.default_text = self._default_text  # reset default text
        return Response(clicked, text)


class Response(object):
    """Holds information from user interaction with a :class:`rumps.Window` after it has been closed."""

    def __init__(self, clicked, text):
        self._clicked = clicked
        self._text = text

    def __repr__(self):
        shortened_text = self._text if len(self._text) < 21 else self._text[:17] + '...'
        return '<{0}: [clicked: {1}, text: {2}]>'.format(type(self).__name__, self._clicked, repr(shortened_text))

    @property
    def clicked(self):
        """Return a number representing the button pressed by the user.

        The "ok" button will return ``1`` and the "cancel" button will return ``0``. This makes it convenient to write
        a conditional like,

        .. code-block:: python

            if response.clicked:
                do_thing_for_ok_pressed()
            else:
                do_thing_for_cancel_pressed()

        Where `response` is an instance of :class:`rumps.rumps.Response`.

        Additional buttons added using methods :meth:`rumps.Window.add_button` and :meth:`rumps.Window.add_buttons`
        will return ``2``, ``3``, ... in the order they were added.
        """
        return self._clicked

    @property
    def text(self):
        """Return the text collected from the user."""
        return self._text


class NSApp(NSObject):
    """Objective-C delegate class for NSApplication. Don't instantiate - use App instead."""

    _ns_to_py_and_callback = {}

    def userNotificationCenter_didActivateNotification_(self, notification_center, notification):
        notification_center.removeDeliveredNotification_(notification)
        ns_dict = notification.userInfo()
        if ns_dict is None:
            data = None
        else:
            dumped = ns_dict['value']
            app = getattr(App, '*app_instance')
            data = app.serializer.loads(dumped)

        try:
            notification_function = getattr(notifications, '*notification_center')
        except AttributeError:  # notification center function not specified -> no error but warning in log
            _log('WARNING: notification received but no function specified for answering it; use @notifications '
                 'decorator to register a function.')
        else:
            try:
                data['activationType'] = notification.activationType()
                data['actualDeliveryDate'] = notification.actualDeliveryDate()
                _call_as_function_or_method(notification_function, data)
            except Exception:
                _log(traceback.format_exc())

    def initializeStatusBar(self):
        self.nsstatusitem = NSStatusBar.systemStatusBar().statusItemWithLength_(-1)  # variable dimensions
        self.nsstatusitem.setHighlightMode_(True)

        self.setStatusBarIcon()
        self.setStatusBarTitle()

        mainmenu = self._app['_menu']
        quit_button = self._app['_quit_button']
        if quit_button is not None:
            quit_button.set_callback(quit_application)
            mainmenu.add(quit_button)
        else:
            _log('WARNING: the default quit button is disabled. To exit the application gracefully, another button '
                 'should have a callback of quit_application or call it indirectly.')
        self.nsstatusitem.setMenu_(mainmenu._menu)  # mainmenu of our status bar spot (_menu attribute is NSMenu)

    def setStatusBarTitle(self):
        self.nsstatusitem.setTitle_(self._app['_title'])
        self.fallbackOnName()

    def setStatusBarIcon(self):
        self.nsstatusitem.setImage_(self._app['_icon_nsimage'])
        self.fallbackOnName()

    def fallbackOnName(self):
        if not (self.nsstatusitem.title() or self.nsstatusitem.image()):
            self.nsstatusitem.setTitle_(self._app['_name'])

    @classmethod
    def callback_(cls, nsmenuitem):
        self, callback = cls._ns_to_py_and_callback[nsmenuitem]
        _log(self)
        try:
            return _call_as_function_or_method(callback, self)
        except Exception:
            _log(traceback.format_exc())


class App(object):
    """Represents the statusbar application.

    Provides a simple and pythonic interface for all those long and ugly `PyObjC` calls. :class:`rumps.App` may be
    subclassed so that the application logic can be encapsulated within a class. Alternatively, an `App` can be
    instantiated and the various callback functions can exist at module level.

    .. versionchanged:: 0.2.0
       `name` parameter must be a string and `title` must be either a string or ``None``. `quit_button` parameter added.

    :param name: the name of the application.
    :param title: text that will be displayed for the application in the statusbar.
    :param icon: file path to the icon that will be displayed for the application in the statusbar.
    :param menu: an iterable of Python objects or pairs of objects that will be converted into the main menu for the
                 application. Parsing is implemented by calling :meth:`rumps.MenuItem.update`.
    :param quit_button: the quit application menu item within the main menu. If ``None``, the default quit button will
                        not be added.
    """

    # NOTE:
    # Serves as a setup class for NSApp since Objective-C classes shouldn't be instantiated normally.
    # This is the most user-friendly way.

    #: A serializer for notification data.  The default is pickle.
    serializer = pickle

    def __init__(self, name, title=None, icon=None, template=None, menu=None, quit_button='Quit'):
        _require_string(name)
        self._name = name
        self._icon = self._icon_nsimage = self._title = None
        self._template = template
        self.icon = icon
        self.title = title
        self.quit_button = quit_button
        self._menu = Menu()
        if menu is not None:
            self.menu = menu
        self._application_support = application_support(self._name)

    # Properties
    #- - - - - - - - - - - - - - - - - - - - - - - - - - - - - - - - - - - - - - - -

    @property
    def name(self):
        """The name of the application. Determines the application support folder name. Will also serve as the title
        text of the application if :attr:`title` is not set.
        """
        return self._name

    @property
    def title(self):
        """The text that will be displayed for the application in the statusbar. Can be ``None`` in which case the icon
        will be used or, if there is no icon set the application text will fallback on the application :attr:`name`.

        .. versionchanged:: 0.2.0
           If the title is set then changed to ``None``, it will correctly be removed. Must be either a string or
           ``None``.

        """
        return self._title

    @title.setter
    def title(self, title):
        _require_string_or_none(title)
        self._title = title
        try:
            self._nsapp.setStatusBarTitle()
        except AttributeError:
            pass

    @property
    def icon(self):
        """A path to an image representing the icon that will be displayed for the application in the statusbar.
        Can be ``None`` in which case the text from :attr:`title` will be used.

        .. versionchanged:: 0.2.0
           If the icon is set to an image then changed to ``None``, it will correctly be removed.

        """
        return self._icon

    @icon.setter
    def icon(self, icon_path):
        new_icon = _nsimage_from_file(icon_path, template=self._template) if icon_path is not None else None
        self._icon = icon_path
        self._icon_nsimage = new_icon
        try:
            self._nsapp.setStatusBarIcon()
        except AttributeError:
            pass

    @property
    def template(self):
        """Template mode for an icon. If set to ``None``, the current icon (if any) is displayed as a color icon.
        If set to ``True``, template mode is enabled and the icon will be displayed correctly in dark menu bar mode.
        """
        return self._template

    @template.setter
    def template(self, template_mode):
        self._template = template_mode
        # resetting the icon to apply template setting
        self.icon = self._icon

    @property
    def menu(self):
        """Represents the main menu of the statusbar application. Setting `menu` works by calling
        :meth:`rumps.MenuItem.update`.
        """
        return self._menu

    @menu.setter
    def menu(self, iterable):
        self._menu.update(iterable)

    @property
    def quit_button(self):
        """The quit application menu item within the main menu. This is a special :class:`rumps.MenuItem` object that
        will both replace any function callback with :func:`rumps.quit_application` and add itself to the end of the
        main menu when :meth:`rumps.App.run` is called. If set to ``None``, the default quit button will not be added.

        .. warning::
           If set to ``None``, some other menu item should call :func:`rumps.quit_application` so that the
           application can exit gracefully.

        .. versionadded:: 0.2.0

        """
        return self._quit_button

    @quit_button.setter
    def quit_button(self, quit_text):
        if quit_text is None:
            self._quit_button = None
        else:
            self._quit_button = MenuItem(quit_text)

    # Open files in application support folder
    #- - - - - - - - - - - - - - - - - - - - - - - - - - - - - - - - - - - - - - - -

    def open(self, *args):
        """Open a file within the application support folder for this application.

        .. code-block:: python

            app = App('Cool App')
            with app.open('data.json') as f:
                pass

        Is a shortcut for,

        .. code-block:: python

            app = App('Cool App')
            filename = os.path.join(application_support(app.name), 'data.json')
            with open(filename) as f:
                pass

        """
        return open(os.path.join(self._application_support, args[0]), *args[1:])

    # Run the application
    #- - - - - - - - - - - - - - - - - - - - - - - - - - - - - - - - - - - - - - - -

    def run(self, **options):
        """Performs various setup tasks including creating the underlying Objective-C application, starting the timers,
        and registering callback functions for click events. Then starts the application run loop.

        .. versionchanged:: 0.2.1
            Accepts `debug` keyword argument.

        :param debug: determines if application should log information useful for debugging. Same effect as calling
                      :func:`rumps.debug_mode`.

        """
        dont_change = object()
        debug = options.get('debug', dont_change)
        if debug is not dont_change:
            debug_mode(debug)

        nsapplication = NSApplication.sharedApplication()
        nsapplication.activateIgnoringOtherApps_(True)  # NSAlerts in front
        self._nsapp = NSApp.alloc().init()
        self._nsapp._app = self.__dict__  # allow for dynamic modification based on this App instance
        nsapplication.setDelegate_(self._nsapp)
        if _NOTIFICATIONS:
            try:
                notification_center = _default_user_notification_center()
            except RuntimeError:
                pass
            else:
                notification_center.setDelegate_(self._nsapp)

        setattr(App, '*app_instance', self)  # class level ref to running instance (for passing self to App subclasses)
        t = b = None
        for t in getattr(timer, '*timers', []):
            t.start()
        for b in getattr(clicked, '*buttons', []):
            b(self)  # we waited on registering clicks so we could pass self to access _menu attribute
        del t, b

        self._nsapp.initializeStatusBar()

        AppHelper.runEventLoop()<|MERGE_RESOLUTION|>--- conflicted
+++ resolved
@@ -19,13 +19,8 @@
     _NOTIFICATIONS = False
 
 from Foundation import (NSDate, NSTimer, NSRunLoop, NSDefaultRunLoopMode, NSSearchPathForDirectoriesInDomains,
-<<<<<<< HEAD
-                        NSMakeRect, NSLog, NSObject, NSSize)
+                        NSMakeRect, NSLog, NSObject, NSMutableDictionary, NSString)
 from AppKit import NSApplication, NSStatusBar, NSMenu, NSMenuItem, NSAlert, NSTextField, NSSecureTextField, NSImage, NSSlider
-=======
-                        NSMakeRect, NSLog, NSObject, NSMutableDictionary, NSString)
-from AppKit import NSApplication, NSStatusBar, NSMenu, NSMenuItem, NSAlert, NSTextField, NSSecureTextField, NSImage
->>>>>>> 25bef68c
 from PyObjCTools import AppHelper
 
 import inspect
