--- conflicted
+++ resolved
@@ -46,8 +46,6 @@
 debug_mode(False)
 
 
-<<<<<<< HEAD
-=======
 def error():
     """Generate a simple system beep."""
     NSBeep()
@@ -68,7 +66,6 @@
     return SpeechSynthesizer(message)
 
 
->>>>>>> 9ca0855c
 def alert(title=None, message='', ok=None, cancel=None, other=None, icon_path=None):
     """Generate a simple alert window.
 
@@ -88,13 +85,8 @@
     :param cancel: the text for the "cancel" button. If a string, the button will have that text. If `cancel`
                    evaluates to ``True``, will create a button with text "Cancel". Otherwise, this button will not be
                    created.
-<<<<<<< HEAD
-    :param other: the text for the "other" button. If a string, the button will have that text. Otherwise, this button will not be
-                   created.
-=======
     :param other: the text for the "other" button. If a string, the button will have that text. Otherwise, this button
                   will not be created.
->>>>>>> 9ca0855c
     :param icon_path: a path to an image. If ``None``, the applications icon is used.
     :return: a number representing the button pressed. The "ok" button is ``1`` and "cancel" is ``0``.
     """
@@ -196,17 +188,11 @@
     notification.setTitle_(title)
     notification.setSubtitle_(subtitle)
     notification.setInformativeText_(message)
-<<<<<<< HEAD
-    infoDict = NSMutableDictionary.alloc().init()
-    infoDict.setDictionary_({} if data is None else data)
-    notification.setUserInfo_(infoDict)
-=======
     info_dict = NSMutableDictionary.alloc().init()
     info_dict.setDictionary_({} if data is None else data)
     notification.setUserInfo_(info_dict)
     if icon:
         notification.set_identityImage_(_nsimage_from_file(icon))
->>>>>>> 9ca0855c
     if sound:
         notification.setSoundName_("NSUserNotificationDefaultSoundName")
     if action_button:
