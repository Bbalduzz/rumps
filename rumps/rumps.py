#!/usr/bin/env python
# -*- coding: utf-8 -*-
#
# rumps: Ridiculously Uncomplicated macOS Python Statusbar apps.
# Copyright: (c) 2017, Jared Suttles. All rights reserved.
# License: BSD, see LICENSE for details.
# - - - - - - - - - - - - - - - - - - - - - - - - - - - - - - - - - - - - - - -

_NOTIFICATIONS = True

# For compatibility with pyinstaller
# See: http://stackoverflow.com/questions/21058889/pyinstaller-not-finding-pyobjc-library-macos-python
import Foundation
import AppKit

try:
    from Foundation import NSUserNotification, NSUserNotificationCenter
except ImportError:
    _NOTIFICATIONS = False

from Foundation import (NSDate, NSTimer, NSRunLoop, NSDefaultRunLoopMode, NSSearchPathForDirectoriesInDomains,
                        NSMakeRect, NSLog, NSObject, NSMutableDictionary, NSString)
<<<<<<< HEAD
from AppKit import NSApplication, NSStatusBar, NSMenu, NSMenuItem, NSAlert, NSTextField, NSSecureTextField, NSImage, NSSlider, NSWorkspace, NSWorkspaceWillSleepNotification, NSWorkspaceDidWakeNotification
=======
from AppKit import NSApplication, NSStatusBar, NSMenu, NSMenuItem, NSAlert, NSTextField, NSSecureTextField, NSImage, NSSlider, NSSize
>>>>>>> 82d633aa
from PyObjCTools import AppHelper

import inspect
import os
import pickle
import sys
import traceback
import weakref

from collections import Mapping, Iterable
from .utils import ListDict
from .compat import text_type, string_types, iteritems

_TIMERS = weakref.WeakKeyDictionary()
separator = object()


def debug_mode(choice):
    """Enable/disable printing helpful information for debugging the program. Default is off."""
    global _log
    if choice:
        def _log(*args):
            NSLog(' '.join(map(str, args)))
    else:
        def _log(*_):
            pass
debug_mode(False)


def alert(title=None, message='', ok=None, cancel=None, other=None, icon_path=None):
    """Generate a simple alert window.

    .. versionchanged:: 0.2.0
        Providing a `cancel` string will set the button text rather than only using text "Cancel". `title` is no longer
        a required parameter.

    .. versionchanged:: 0.3.0
        Add `other` button functionality as well as `icon_path` to change the alert icon.

    :param title: the text positioned at the top of the window in larger font. If ``None``, a default localized title
                  is used. If not ``None`` or a string, will use the string representation of the object.
    :param message: the text positioned below the `title` in smaller font. If not a string, will use the string
                    representation of the object.
    :param ok: the text for the "ok" button. Must be either a string or ``None``. If ``None``, a default
               localized button title will be used.
    :param cancel: the text for the "cancel" button. If a string, the button will have that text. If `cancel`
                   evaluates to ``True``, will create a button with text "Cancel". Otherwise, this button will not be
                   created.
    :param other: the text for the "other" button. If a string, the button will have that text. Otherwise, this button will not be
                   created.
    :param icon_path: a path to an image. If ``None``, the applications icon is used.
    :return: a number representing the button pressed. The "ok" button is ``1`` and "cancel" is ``0``.
    """
    message = text_type(message)
    message = message.replace('%', '%%')
    if title is not None:
        title = text_type(title)
    _require_string_or_none(ok)
    if not isinstance(cancel, string_types):
        cancel = 'Cancel' if cancel else None
    alert = NSAlert.alertWithMessageText_defaultButton_alternateButton_otherButton_informativeTextWithFormat_(
        title, ok, cancel, other, message)
    alert.setAlertStyle_(0)  # informational style
    if icon_path is not None:
        icon = _nsimage_from_file(icon_path)
        alert.setIcon_(icon)
    _log('alert opened with message: {0}, title: {1}'.format(repr(message), repr(title)))
    return alert.runModal()


def _gather_info_issue_9():
    missing_plist = False
    missing_bundle_ident = False
    info_plist_path = os.path.join(os.path.dirname(sys.executable), 'Info.plist')
    try:
        with open(info_plist_path) as f:
            import plistlib
            try:
                load_plist = plistlib.load
            except AttributeError:
                load_plist = plistlib.readPlist
            try:
                load_plist(f)['CFBundleIdentifier']
            except Exception:
                missing_bundle_ident = True

    except IOError as e:
        import errno
        if e.errno == errno.ENOENT:  # No such file or directory
            missing_plist = True

    info = '\n\n'
    if missing_plist:
        info += 'In this case there is no file at "%(info_plist_path)s"'
        info += '\n\n'
        confidence = 'should'
    elif missing_bundle_ident:
        info += 'In this case the file at "%(info_plist_path)s" does not contain a value for "CFBundleIdentifier"'
        info += '\n\n'
        confidence = 'should'
    else:
        confidence = 'may'
    info += 'Running the following command %(confidence)s fix the issue:\n'
    info += '/usr/libexec/PlistBuddy -c \'Add :CFBundleIdentifier string "rumps"\' %(info_plist_path)s\n'
    return info % {'info_plist_path': info_plist_path, 'confidence': confidence}


def _default_user_notification_center():
    notification_center = NSUserNotificationCenter.defaultUserNotificationCenter()
    if notification_center is None:
        info = (
            'Failed to setup the notification center. This issue occurs when the "Info.plist" file '
            'cannot be found or is missing "CFBundleIdentifier".'
        )
        try:
            info += _gather_info_issue_9()
        except Exception:
            pass
        raise RuntimeError(info)
    else:
        return notification_center


def notification(title, subtitle, message, data=None, sound=True, action_button=None, other_button=None,
                 has_reply_button=False, icon=None):
    """Send a notification to Notification Center (OS X 10.8+). If running on a version of macOS that does not
    support notifications, a ``RuntimeError`` will be raised. Apple says,

        "The userInfo content must be of reasonable serialized size (less than 1k) or an exception will be thrown."

    So don't do that!

    :param title: text in a larger font.
    :param subtitle: text in a smaller font below the `title`.
    :param message: text representing the body of the notification below the `subtitle`.
    :param data: will be passed to the application's "notification center" (see :func:`rumps.notifications`) when this
                 notification is clicked.
    :param sound: whether the notification should make a noise when it arrives.
    :param action_button: title for the action button.
    :param other_button: title for the other button.
    :param has_reply_button: whether or not the notification has a reply button.
    :param icon: the filename of an image for the notification's icon, will replace the default.
    """
    if not _NOTIFICATIONS:
        raise RuntimeError('OS X 10.8+ is required to send notifications')

    if data is not None and not isinstance(data, Mapping):
        raise TypeError('notification data must be a mapping')

    _require_string_or_none(title, subtitle, message)

    notification = NSUserNotification.alloc().init()

    notification.setTitle_(title)
    notification.setSubtitle_(subtitle)
    notification.setInformativeText_(message)

    if data is not None:
        app = getattr(App, '*app_instance')
        dumped = app.serializer.dumps(data)
        ns_dict = NSMutableDictionary.alloc().init()
        ns_string = NSString.alloc().initWithString_(dumped)
        ns_dict.setDictionary_({'value': ns_string})
        notification.setUserInfo_(ns_dict)

    if icon is not None:
        notification.set_identityImage_(_nsimage_from_file(icon))
    if sound:
        notification.setSoundName_("NSUserNotificationDefaultSoundName")
    if action_button:
        notification.setActionButtonTitle_(action_button)
        notification.set_showsButtons_(True)
    if other_button:
        notification.setOtherButtonTitle_(other_button)
        notification.set_showsButtons_(True)
    if has_reply_button:
        notification.setHasReplyButton_(True)

    notification.setDeliveryDate_(NSDate.dateWithTimeInterval_sinceDate_(0, NSDate.date()))
    notification_center = _default_user_notification_center()
    notification_center.scheduleNotification_(notification)


def application_support(name):
    """Return the application support folder path for the given `name`, creating it if it doesn't exist."""
    app_support_path = os.path.join(NSSearchPathForDirectoriesInDomains(14, 1, 1).objectAtIndex_(0), name)
    if not os.path.isdir(app_support_path):
        os.mkdir(app_support_path)
    return app_support_path


def timers():
    """Return a list of all :class:`rumps.Timer` objects. These can be active or inactive."""
    return list(_TIMERS)


def quit_application(sender=None):
    """Quit the application. Some menu item should call this function so that the application can exit gracefully."""
    nsapplication = NSApplication.sharedApplication()
    _log('closing application')
    nsapplication.terminate_(sender)


def _nsimage_from_file(filename, dimensions=None, template=None):
    """Take a path to an image file and return an NSImage object."""
    try:
        _log('attempting to open image at {0}'.format(filename))
        with open(filename):
            pass
    except IOError:  # literal file path didn't work -- try to locate image based on main script path
        try:
            from __main__ import __file__ as main_script_path
            main_script_path = os.path.dirname(main_script_path)
            filename = os.path.join(main_script_path, filename)
        except ImportError:
            pass
        _log('attempting (again) to open image at {0}'.format(filename))
        with open(filename):  # file doesn't exist
            pass              # otherwise silently errors in NSImage which isn't helpful for debugging
    image = NSImage.alloc().initByReferencingFile_(filename)
    image.setScalesWhenResized_(True)
    image.setSize_((20, 20) if dimensions is None else dimensions)
    if not template is None:
        image.setTemplate_(template)
    return image


def _require_string(*objs):
    for obj in objs:
        if not isinstance(obj, string_types):
            raise TypeError('a string is required but given {0}, a {1}'.format(obj, type(obj).__name__))


def _require_string_or_none(*objs):
    for obj in objs:
        if not(obj is None or isinstance(obj, string_types)):
            raise TypeError('a string or None is required but given {0}, a {1}'.format(obj, type(obj).__name__))


# Decorators and helper function serving to register functions for dealing with interaction and events
#- - - - - - - - - - - - - - - - - - - - - - - - - - - - - - - - - - - - - - - -
def timer(interval):
    """Decorator for registering a function as a callback in a new thread. The function will be repeatedly called every
    `interval` seconds. This decorator accomplishes the same thing as creating a :class:`rumps.Timer` object by using
    the decorated function and `interval` as parameters and starting it on application launch.

    .. code-block:: python

        @rumps.timer(2)
        def repeating_function(sender):
            print 'hi'

    :param interval: a number representing the time in seconds before the decorated function should be called.
    """
    def decorator(f):
        timers = timer.__dict__.setdefault('*timers', [])
        timers.append(Timer(f, interval))
        return f
    return decorator


def clicked(*args, **options):
    """Decorator for registering a function as a callback for a click action on a :class:`rumps.MenuItem` within the
    application. The passed `args` must specify an existing path in the main menu. The :class:`rumps.MenuItem`
    instance at the end of that path will have its :meth:`rumps.MenuItem.set_callback` method called, passing in the
    decorated function.

    .. versionchanged:: 0.2.1
        Accepts `key` keyword argument.

    .. code-block:: python

        @rumps.clicked('Animal', 'Dog', 'Corgi')
        def corgi_button(sender):
            import subprocess
            subprocess.call(['say', '"corgis are the cutest"'])

    :param args: a series of strings representing the path to a :class:`rumps.MenuItem` in the main menu of the
                 application.
    :param key: a string representing the key shortcut as an alternative means of clicking the menu item.
    """
    def decorator(f):

        def register_click(self):
            menuitem = self._menu  # self not defined yet but will be later in 'run' method
            if menuitem is None:
                raise ValueError('no menu created')
            for arg in args:
                try:
                    menuitem = menuitem[arg]
                except KeyError:
                    menuitem.add(arg)
                    menuitem = menuitem[arg]
            menuitem.set_callback(f, options.get('key'))

        # delay registering the button until we have a current instance to be able to traverse the menu
        buttons = clicked.__dict__.setdefault('*buttons', [])
        buttons.append(register_click)

        return f
    return decorator


def slider(*args, **options):
    """Decorator for registering a function as a callback for a slide action on a :class:`rumps.SliderMenuItem` within
    the application. All elements of the provided path will be created as :class:`rumps.MenuItem` objects. The
    :class:`rumps.SliderMenuItem` will be created as a child of the last menu item.

    Accepts the same keyword arguments as :class:`rumps.SliderMenuItem`.

    .. versionadded:: 0.3.0

    :param args: a series of strings representing the path to a :class:`rumps.SliderMenuItem` in the main menu of the
                 application.
    """
    def decorator(f):

        def register_click(self):

            # self not defined yet but will be later in 'run' method
            menuitem = self._menu
            if menuitem is None:
                raise ValueError('no menu created')

            # create here in case of error so we don't create the path
            slider_menu_item = SliderMenuItem(**options)
            slider_menu_item.set_callback(f)

            for arg in args:
                try:
                    menuitem = menuitem[arg]
                except KeyError:
                    menuitem.add(arg)
                    menuitem = menuitem[arg]

            menuitem.add(slider_menu_item)

        # delay registering the button until we have a current instance to be able to traverse the menu
        buttons = clicked.__dict__.setdefault('*buttons', [])
        buttons.append(register_click)

        return f
    return decorator


def notifications(f):
    """Decorator for registering a function to serve as a "notification center" for the application. This function will
    receive the data associated with an incoming macOS notification sent using :func:`rumps.notification`. This occurs
    whenever the user clicks on a notification for this application in the macOS Notification Center.

    .. code-block:: python

        @rumps.notifications
        def notification_center(info):
            if 'unix' in info:
                print 'i know this'

    """
    notifications.__dict__['*notification_center'] = f
    return f


def _call_as_function_or_method(func, event):
    # The idea here is that when using decorators in a class, the functions passed are not bound so we have to
    # determine later if the functions we have (those saved as callbacks) for particular events need to be passed
    # 'self'.
    #
    # This works for an App subclass method or a standalone decorated function. Will attempt to find function as
    # a bound method of the App instance. If it is found, use it, otherwise simply call function.
    app = getattr(App, '*app_instance')
    for name, method in inspect.getmembers(app, predicate=inspect.ismethod):
        if method.__func__ is func:
            return method(event)
    return func(event)
#- - - - - - - - - - - - - - - - - - - - - - - - - - - - - - - - - - - - - - - -


class Menu(ListDict):
    """Wrapper for Objective-C's NSMenu class.

    Implements core functionality of menus in rumps. :class:`rumps.MenuItem` subclasses `Menu`.
    """

    # NOTE:
    # Only ever used as the main menu since every other menu would exist as a submenu of a MenuItem

    _choose_key = object()

    def __init__(self):
        self._counts = {}
        if not hasattr(self, '_menu'):
            self._menu = NSMenu.alloc().init()
        super(Menu, self).__init__()

    def __setitem__(self, key, value):
        if key not in self:
            key, value = self._process_new_menuitem(key, value)
            self._menu.addItem_(value._menuitem)
            super(Menu, self).__setitem__(key, value)

    def __delitem__(self, key):
        value = self[key]
        self._menu.removeItem_(value._menuitem)
        super(Menu, self).__delitem__(key)

    def add(self, menuitem):
        """Adds the object to the menu as a :class:`rumps.MenuItem` using the :attr:`rumps.MenuItem.title` as the
        key. `menuitem` will be converted to a `MenuItem` object if not one already.
        """
        self.__setitem__(self._choose_key, menuitem)

    def clear(self):
        """Remove all `MenuItem` objects from within the menu of this `MenuItem`."""
        self._menu.removeAllItems()
        super(Menu, self).clear()

    def copy(self):
        raise NotImplementedError

    @classmethod
    def fromkeys(cls, *args, **kwargs):
        raise NotImplementedError

    def update(self, iterable, **kwargs):
        """Update with objects from `iterable` after each is converted to a :class:`rumps.MenuItem`, ignoring
        existing keys. This update is a bit different from the usual ``dict.update`` method. It works recursively and
        will parse a variety of Python containers and objects, creating `MenuItem` object and submenus as necessary.

        If the `iterable` is an instance of :class:`rumps.MenuItem`, then add to the menu.

        Otherwise, for each element in the `iterable`,

            - if the element is a string or is not an iterable itself, it will be converted to a
              :class:`rumps.MenuItem` and the key will be its string representation.
            - if the element is a :class:`rumps.MenuItem` already, it will remain the same and the key will be its
              :attr:`rumps.MenuItem.title` attribute.
            - if the element is an iterable having a length of 2, the first value will be converted to a
              :class:`rumps.MenuItem` and the second will act as the submenu for that `MenuItem`
            - if the element is an iterable having a length of anything other than 2, a ``ValueError`` will be raised
            - if the element is a mapping, each key-value pair will act as an iterable having a length of 2

        """
        def parse_menu(iterable, menu, depth):
            if isinstance(iterable, MenuItem):
                menu.add(iterable)
                return

            for n, ele in enumerate(iteritems(iterable) if isinstance(iterable, Mapping) else iterable):

                # for mappings we recurse but don't drop down a level in the menu
                if not isinstance(ele, MenuItem) and isinstance(ele, Mapping):
                    parse_menu(ele, menu, depth)

                # any iterables other than strings and MenuItems
                elif not isinstance(ele, (string_types, MenuItem)) and isinstance(ele, Iterable):
                    try:
                        menuitem, submenu = ele
                    except TypeError:
                        raise ValueError('menu iterable element #{0} at depth {1} has length {2}; must be a single '
                                         'menu item or a pair consisting of a menu item and its '
                                         'submenu'.format(n, depth, len(tuple(ele))))
                    menuitem = MenuItem(menuitem)
                    menu.add(menuitem)
                    parse_menu(submenu, menuitem, depth+1)

                # menu item / could be visual separator where ele is None or separator
                else:
                    menu.add(ele)
        parse_menu(iterable, self, 0)
        parse_menu(kwargs, self, 0)

    # ListDict insertion methods
    #- - - - - - - - - - - - - - - - - - - - - - - - - - - - - - - - - - - - - - - -

    def insert_after(self, existing_key, menuitem):
        """Insert a :class:`rumps.MenuItem` in the menu after the `existing_key`.

        :param existing_key: a string key for an existing `MenuItem` value.
        :param menuitem: an object to be added. It will be converted to a `MenuItem` if not one already.
        """
        key, menuitem = self._process_new_menuitem(self._choose_key, menuitem)
        self._insert_helper(existing_key, key, menuitem, 1)
        super(Menu, self).insert_after(existing_key, (key, menuitem))

    def insert_before(self, existing_key, menuitem):
        """Insert a :class:`rumps.MenuItem` in the menu before the `existing_key`.

        :param existing_key: a string key for an existing `MenuItem` value.
        :param menuitem: an object to be added. It will be converted to a `MenuItem` if not one already.
        """
        key, menuitem = self._process_new_menuitem(self._choose_key, menuitem)
        self._insert_helper(existing_key, key, menuitem, 0)
        super(Menu, self).insert_before(existing_key, (key, menuitem))

    def _insert_helper(self, existing_key, key, menuitem, pos):
        if existing_key == key:  # this would mess stuff up...
            raise ValueError('same key provided for location and insertion')
        existing_menuitem = self[existing_key]
        index = self._menu.indexOfItem_(existing_menuitem._menuitem)
        self._menu.insertItem_atIndex_(menuitem._menuitem, index + pos)

    # Processing MenuItems
    #- - - - - - - - - - - - - - - - - - - - - - - - - - - - - - - - - - - - - - - -

    def _process_new_menuitem(self, key, value):
        if value is None or value is separator:
            value = SeparatorMenuItem()

        if not hasattr(value, '_menuitem'):
            value = MenuItem(value)

        if key is self._choose_key:
            if hasattr(value, 'title'):
                key = value.title
            else:
                cls = type(value)
                count = self._counts[cls] = self._counts.get(cls, 0) + 1
                key = '%s_%d' % (cls.__name__, count)

        if hasattr(value, 'title') and key != value.title:
            _log('WARNING: key {0} is not the same as the title of the corresponding MenuItem {1}; while this '
                 'would occur if the title is dynamically altered, having different names at the time of menu '
                 'creation may not be desired '.format(repr(key), repr(value.title)))

        return key, value


class MenuItem(Menu):
    """Represents an item within the application's menu.

    A :class:`rumps.MenuItem` is a button inside a menu but it can also serve as a menu itself whose elements are
    other `MenuItem` instances.

    Encapsulates and abstracts Objective-C NSMenuItem (and possibly a corresponding NSMenu as a submenu).

    A couple of important notes:

        - A new `MenuItem` instance can be created from any object with a string representation.
        - Attempting to create a `MenuItem` by passing an existing `MenuItem` instance as the first parameter will not
          result in a new instance but will instead return the existing instance.

    Remembers the order of items added to menu and has constant time lookup. Can insert new `MenuItem` object before or
    after other specified ones.

    .. note::
       When adding a `MenuItem` instance to a menu, the value of :attr:`title` at that time will serve as its key for
       lookup performed on menus even if the `title` changes during program execution.

    :param title: the name of this menu item. If not a string, will use the string representation of the object.
    :param callback: the function serving as callback for when a click event occurs on this menu item.
    :param key: the key shortcut to click this menu item. Must be a string or ``None``.
    :param icon: a path to an image. If set to ``None``, the current image (if any) is removed.
    :param dimensions: a sequence of numbers whose length is two, specifying the dimensions of the icon.
    :param template: a boolean, specifying template mode for a given icon (proper b/w display in dark menu bar)
    """

    # NOTE:
    # Because of the quirks of PyObjC, a class level dictionary **inside an NSObject subclass for 10.9.x** is required
    # in order to have callback_ be a @classmethod. And we need callback_ to be class level because we can't use
    # instances in setTarget_ method of NSMenuItem. Otherwise this would be much more straightfoward like Timer class.
    #
    # So the target is always the NSApp class and action is always the @classmethod callback_ -- for every function
    # decorated with @clicked(...). All we do is lookup the MenuItem instance and the user-provided callback function
    # based on the NSMenuItem (the only argument passed to callback_).

    def __new__(cls, *args, **kwargs):
        if args and isinstance(args[0], MenuItem):  # can safely wrap MenuItem instances
            return args[0]
        return super(MenuItem, cls).__new__(cls, *args, **kwargs)

    def __init__(self, title, callback=None, key=None, icon=None, dimensions=None, template=None):
        if isinstance(title, MenuItem):  # don't initialize already existing instances
            return
        self._menuitem = NSMenuItem.alloc().initWithTitle_action_keyEquivalent_(text_type(title), None, '')
        self._menuitem.setTarget_(NSApp)
        self._menu = self._icon = None
        self.set_callback(callback, key)
        self._template = template
        self.set_icon(icon, dimensions, template)
        super(MenuItem, self).__init__()

    def __setitem__(self, key, value):
        if self._menu is None:
            self._menu = NSMenu.alloc().init()
            self._menuitem.setSubmenu_(self._menu)
        super(MenuItem, self).__setitem__(key, value)

    def __repr__(self):
        return '<{0}: [{1} -> {2}; callback: {3}]>'.format(type(self).__name__, repr(self.title), list(map(str, self)),
                                                           repr(self.callback))

    @property
    def title(self):
        """The text displayed in a menu for this menu item. If not a string, will use the string representation of the
        object.
        """
        return self._menuitem.title()

    @title.setter
    def title(self, new_title):
        new_title = text_type(new_title)
        self._menuitem.setTitle_(new_title)

    @property
    def icon(self):
        """The path to an image displayed next to the text for this menu item. If set to ``None``, the current image
        (if any) is removed.

        .. versionchanged:: 0.2.0
           Setting icon to ``None`` after setting it to an image will correctly remove the icon. Returns the path to an
           image rather than exposing a `PyObjC` class.

        """
        return self._icon

    @icon.setter
    def icon(self, icon_path):
        self.set_icon(icon_path, template=self._template)

    @property
    def template(self):
        """Template mode for an icon. If set to ``None``, the current icon (if any) is displayed as a color icon.
        If set to ``True``, template mode is enabled and the icon will be displayed correctly in dark menu bar mode.
        """
        return self._template

    @template.setter
    def template(self, template_mode):
        self._template = template_mode
        self.set_icon(self.icon, template=template_mode)

    def set_icon(self, icon_path, dimensions=None, template=None):
        """Sets the icon displayed next to the text for this menu item. If set to ``None``, the current image (if any)
        is removed. Can optionally supply `dimensions`.

        .. versionchanged:: 0.2.0
           Setting `icon` to ``None`` after setting it to an image will correctly remove the icon. Passing `dimensions`
           a sequence whose length is not two will no longer silently error.

        :param icon_path: a file path to an image.
        :param dimensions: a sequence of numbers whose length is two.
        :param template: a boolean who defines the template mode for the icon.
        """
        new_icon = _nsimage_from_file(icon_path, dimensions, template) if icon_path is not None else None
        self._icon = icon_path
        self._menuitem.setImage_(new_icon)

    @property
    def state(self):
        """The state of the menu item. The "on" state is symbolized by a check mark. The "mixed" state is symbolized
        by a dash.

        .. table:: Setting states

           =====  ======
           State  Number
           =====  ======
            ON      1
            OFF     0
           MIXED   -1
           =====  ======

        """
        return self._menuitem.state()

    @state.setter
    def state(self, new_state):
        self._menuitem.setState_(new_state)

    def set_callback(self, callback, key=None):
        """Set the function serving as callback for when a click event occurs on this menu item. When `callback` is
        ``None``, it will disable the callback function and grey out the menu item. If `key` is a string, set as the
        key shortcut. If it is ``None``, no adjustment will be made to the current key shortcut.

        .. versionchanged:: 0.2.0
           Allowed passing ``None`` as both `callback` and `key`. Additionally, passing a `key` that is neither a
           string nor ``None`` will result in a standard ``TypeError`` rather than various, uninformative `PyObjC`
           internal errors depending on the object.

        :param callback: the function to be called when the user clicks on this menu item.
        :param key: the key shortcut to click this menu item.
        """
        _require_string_or_none(key)
        if key is not None:
            self._menuitem.setKeyEquivalent_(key)
        NSApp._ns_to_py_and_callback[self._menuitem] = self, callback
        self._menuitem.setAction_('callback:' if callback is not None else None)

    @property
    def callback(self):
        """Return the current callback function.

        .. versionadded:: 0.2.0

        """
        return NSApp._ns_to_py_and_callback[self._menuitem][1]

    @property
    def key(self):
        """The key shortcut to click this menu item.

        .. versionadded:: 0.2.0

        """
        return self._menuitem.keyEquivalent()


class SliderMenuItem(object):
    """Represents a slider menu item within the application's menu.

    .. versionadded:: 0.3.0

    :param value: a number for the current position of the slider.
    :param min_value: a number for the minimum position to which a slider can be moved.
    :param max_value: a number for the maximum position to which a slider can be moved.
    :param callback: the function serving as callback for when a slide event occurs on this menu item.
    :param dimensions: a sequence of numbers whose length is two, specifying the dimensions of the slider.
    """

    def __init__(self, value=50, min_value=0, max_value=100, callback=None, dimensions=(180, 15)):
        self._slider = NSSlider.alloc().init()
        self._slider.setMinValue_(min_value)
        self._slider.setMaxValue_(max_value)
        self._slider.setValue_(value)
        self._slider.setFrameSize_(NSSize(*dimensions))
        self._slider.setTarget_(NSApp)
        self._menuitem = NSMenuItem.alloc().init()
        self._menuitem.setTarget_(NSApp)
        self._menuitem.setView_(self._slider)
        self.set_callback(callback)

    def __repr__(self):
        return '<{0}: [value: {1}; callback: {2}]>'.format(
            type(self).__name__,
            self.value,
            repr(self.callback)
        )

    def set_callback(self, callback):
        """Set the function serving as callback for when a slide event occurs on this menu item.

        :param callback: the function to be called when the user drags the marker on the slider.
        """
        NSApp._ns_to_py_and_callback[self._slider] = self, callback
        self._slider.setAction_('callback:' if callback is not None else None)

    @property
    def callback(self):
        return NSApp._ns_to_py_and_callback[self._slider][1]

    @property
    def value(self):
        """The current position of the slider."""
        return self._slider.value()

    @value.setter
    def value(self, new_value):
        self._slider.setValue_(new_value)


class SeparatorMenuItem(object):
    """Visual separator between :class:`rumps.MenuItem` objects in the application menu."""
    def __init__(self):
        self._menuitem = NSMenuItem.separatorItem()


class Timer(object):
    """
    Python abstraction of an Objective-C event timer in a new thread for application. Controls the callback function,
    interval, and starting/stopping the run loop.

    .. versionchanged:: 0.2.0
       Method `__call__` removed.

    :param callback: Function that should be called every `interval` seconds. It will be passed this
                     :class:`rumps.Timer` object as its only parameter.
    :param interval: The time in seconds to wait before calling the `callback` function.
    """
    def __init__(self, callback, interval):
        self.set_callback(callback)
        self._interval = interval
        self._status = False

    def __repr__(self):
        return ('<{0}: [callback: {1}; interval: {2}; '
                'status: {3}]>').format(type(self).__name__, repr(getattr(self, '*callback').__name__),
                                        self._interval, 'ON' if self._status else 'OFF')

    @property
    def interval(self):
        """The time in seconds to wait before calling the :attr:`callback` function."""
        return self._interval  # self._nstimer.timeInterval() when active but could be inactive

    @interval.setter
    def interval(self, new_interval):
        if self._status:
            if abs(self._nsdate.timeIntervalSinceNow()) >= self._nstimer.timeInterval():
                self.stop()
                self._interval = new_interval
                self.start()
        else:
            self._interval = new_interval

    @property
    def callback(self):
        """The current function specified as the callback."""
        return getattr(self, '*callback')

    def is_alive(self):
        """Whether the timer thread loop is currently running."""
        return self._status

    def start(self):
        """Start the timer thread loop."""
        if not self._status:
            self._nsdate = NSDate.date()
            self._nstimer = NSTimer.alloc().initWithFireDate_interval_target_selector_userInfo_repeats_(
                self._nsdate, self._interval, self, 'callback:', None, True)
            NSRunLoop.currentRunLoop().addTimer_forMode_(self._nstimer, NSDefaultRunLoopMode)
            _TIMERS[self] = None
            self._status = True

    def stop(self):
        """Stop the timer thread loop."""
        if self._status:
            self._nstimer.invalidate()
            del self._nstimer
            del self._nsdate
            self._status = False

    def set_callback(self, callback):
        """Set the function that should be called every :attr:`interval` seconds. It will be passed this
        :class:`rumps.Timer` object as its only parameter.
        """
        setattr(self, '*callback', callback)

    def callback_(self, _):
        _log(self)
        try:
            return _call_as_function_or_method(getattr(self, '*callback'), self)
        except Exception:
            _log(traceback.format_exc())


class Window(object):
    """Generate a window to consume user input in the form of both text and button clicked.

    .. versionchanged:: 0.2.0
        Providing a `cancel` string will set the button text rather than only using text "Cancel". `message` is no
        longer a required parameter.

    .. versionchanged:: 0.3.0
        Add `secure` text input field functionality.

    :param message: the text positioned below the `title` in smaller font. If not a string, will use the string
                    representation of the object.
    :param title: the text positioned at the top of the window in larger font. If not a string, will use the string
                  representation of the object.
    :param default_text: the text within the editable textbox. If not a string, will use the string representation of
                         the object.
    :param ok: the text for the "ok" button. Must be either a string or ``None``. If ``None``, a default
               localized button title will be used.
    :param cancel: the text for the "cancel" button. If a string, the button will have that text. If `cancel`
                   evaluates to ``True``, will create a button with text "Cancel". Otherwise, this button will not be
                   created.
    :param dimensions: the size of the editable textbox. Must be sequence with a length of 2.
    :param secure: should the text field be secured or not. With ``True`` the window can be used for passwords.
    """

    def __init__(self, message='', title='', default_text='', ok=None, cancel=None, dimensions=(320, 160),
                 secure=False):
        message = text_type(message)
        message = message.replace('%', '%%')
        title = text_type(title)

        self._cancel = bool(cancel)
        self._icon = None

        _require_string_or_none(ok)
        if not isinstance(cancel, string_types):
            cancel = 'Cancel' if cancel else None

        self._alert = NSAlert.alertWithMessageText_defaultButton_alternateButton_otherButton_informativeTextWithFormat_(
            title, ok, cancel, None, message)
        self._alert.setAlertStyle_(0)  # informational style

        if secure:
            self._textfield = NSSecureTextField.alloc().initWithFrame_(NSMakeRect(0, 0, *dimensions))
        else:
            self._textfield = NSTextField.alloc().initWithFrame_(NSMakeRect(0, 0, *dimensions))
        self._textfield.setSelectable_(True)
        self._alert.setAccessoryView_(self._textfield)

        self.default_text = default_text

    @property
    def title(self):
        """The text positioned at the top of the window in larger font. If not a string, will use the string
        representation of the object.
        """
        return self._alert.messageText()

    @title.setter
    def title(self, new_title):
        new_title = text_type(new_title)
        self._alert.setMessageText_(new_title)

    @property
    def message(self):
        """The text positioned below the :attr:`title` in smaller font. If not a string, will use the string
        representation of the object.
        """
        return self._alert.informativeText()

    @message.setter
    def message(self, new_message):
        new_message = text_type(new_message)
        self._alert.setInformativeText_(new_message)

    @property
    def default_text(self):
        """The text within the editable textbox. An example would be

            "Type your message here."

        If not a string, will use the string representation of the object.
        """
        return self._default_text

    @default_text.setter
    def default_text(self, new_text):
        new_text = text_type(new_text)
        self._default_text = new_text
        self._textfield.setStringValue_(new_text)

    @property
    def icon(self):
        """The path to an image displayed for this window. If set to ``None``, will default to the icon for the
        application using :attr:`rumps.App.icon`.

        .. versionchanged:: 0.2.0
           If the icon is set to an image then changed to ``None``, it will correctly be changed to the application
           icon.

        """
        return self._icon

    @icon.setter
    def icon(self, icon_path):
        new_icon = _nsimage_from_file(icon_path) if icon_path is not None else None
        self._icon = icon_path
        self._alert.setIcon_(new_icon)

    def add_button(self, name):
        """Create a new button.

        .. versionchanged:: 0.2.0
           The `name` parameter is required to be a string.

        :param name: the text for a new button. Must be a string.
        """
        _require_string(name)
        self._alert.addButtonWithTitle_(name)

    def add_buttons(self, iterable=None, *args):
        """Create multiple new buttons.

        .. versionchanged:: 0.2.0
           Since each element is passed to :meth:`rumps.Window.add_button`, they must be strings.

        """
        if iterable is None:
            return
        if isinstance(iterable, string_types):
            self.add_button(iterable)
        else:
            for ele in iterable:
                self.add_button(ele)
        for arg in args:
            self.add_button(arg)

    def run(self):
        """Launch the window. :class:`rumps.Window` instances can be reused to retrieve user input as many times as
        needed.

        :return: a :class:`rumps.rumps.Response` object that contains the text and the button clicked as an integer.
        """
        _log(self)
        clicked = self._alert.runModal() % 999
        if clicked > 2 and self._cancel:
            clicked -= 1
        self._textfield.validateEditing()
        text = self._textfield.stringValue()
        self.default_text = self._default_text  # reset default text
        return Response(clicked, text)


class Response(object):
    """Holds information from user interaction with a :class:`rumps.Window` after it has been closed."""

    def __init__(self, clicked, text):
        self._clicked = clicked
        self._text = text

    def __repr__(self):
        shortened_text = self._text if len(self._text) < 21 else self._text[:17] + '...'
        return '<{0}: [clicked: {1}, text: {2}]>'.format(type(self).__name__, self._clicked, repr(shortened_text))

    @property
    def clicked(self):
        """Return a number representing the button pressed by the user.

        The "ok" button will return ``1`` and the "cancel" button will return ``0``. This makes it convenient to write
        a conditional like,

        .. code-block:: python

            if response.clicked:
                do_thing_for_ok_pressed()
            else:
                do_thing_for_cancel_pressed()

        Where `response` is an instance of :class:`rumps.rumps.Response`.

        Additional buttons added using methods :meth:`rumps.Window.add_button` and :meth:`rumps.Window.add_buttons`
        will return ``2``, ``3``, ... in the order they were added.
        """
        return self._clicked

    @property
    def text(self):
        """Return the text collected from the user."""
        return self._text


class NSApp(NSObject):
    """Objective-C delegate class for NSApplication. Don't instantiate - use App instead."""

    _ns_to_py_and_callback = {}

    def userNotificationCenter_didActivateNotification_(self, notification_center, notification):
        notification_center.removeDeliveredNotification_(notification)
        ns_dict = notification.userInfo()
        if ns_dict is None:
            data = None
        else:
            dumped = ns_dict['value']
            app = getattr(App, '*app_instance')
            data = app.serializer.loads(dumped)

        try:
            notification_function = getattr(notifications, '*notification_center')
        except AttributeError:  # notification center function not specified -> no error but warning in log
            _log('WARNING: notification received but no function specified for answering it; use @notifications '
                 'decorator to register a function.')
        else:
            try:
                data['activationType'] = notification.activationType()
                data['actualDeliveryDate'] = notification.actualDeliveryDate()
                _call_as_function_or_method(notification_function, data)
            except Exception:
                _log(traceback.format_exc())

    def initializeStatusBar(self):
        self.nsstatusitem = NSStatusBar.systemStatusBar().statusItemWithLength_(-1)  # variable dimensions
        self.nsstatusitem.setHighlightMode_(True)

        self.setStatusBarIcon()
        self.setStatusBarTitle()

        mainmenu = self._app['_menu']
        quit_button = self._app['_quit_button']
        if quit_button is not None:
            quit_button.set_callback(quit_application)
            mainmenu.add(quit_button)
        else:
            _log('WARNING: the default quit button is disabled. To exit the application gracefully, another button '
                 'should have a callback of quit_application or call it indirectly.')
        self.nsstatusitem.setMenu_(mainmenu._menu)  # mainmenu of our status bar spot (_menu attribute is NSMenu)

    def setStatusBarTitle(self):
        self.nsstatusitem.setTitle_(self._app['_title'])
        self.fallbackOnName()

    def setStatusBarIcon(self):
        self.nsstatusitem.setImage_(self._app['_icon_nsimage'])
        self.fallbackOnName()

    def fallbackOnName(self):
        if not (self.nsstatusitem.title() or self.nsstatusitem.image()):
            self.nsstatusitem.setTitle_(self._app['_name'])

    def applicationDidFinishLaunching_(self, notification):
        workspace          = NSWorkspace.sharedWorkspace()
        notificationCenter = workspace.notificationCenter()
        notificationCenter.addObserver_selector_name_object_(
            self,
            self.receiveSleepNotification_,
            NSWorkspaceWillSleepNotification,
            None
        )
        notificationCenter.addObserver_selector_name_object_(
            self,
            self.receiveWakeNotification_,
            NSWorkspaceDidWakeNotification,
            None
        )

    def receiveSleepNotification_(self, notification):
        _log("receiveSleepNotification")
        app = getattr(App, '*app_instance')
        return app.sleep()

    def receiveWakeNotification_(self, notification):
        _log("receiveWakeNotification")
        app = getattr(App, '*app_instance')
        return app.wake()

    @classmethod
    def callback_(cls, nsmenuitem):
        self, callback = cls._ns_to_py_and_callback[nsmenuitem]
        _log(self)
        try:
            return _call_as_function_or_method(callback, self)
        except Exception:
            _log(traceback.format_exc())


class App(object):
    """Represents the statusbar application.

    Provides a simple and pythonic interface for all those long and ugly `PyObjC` calls. :class:`rumps.App` may be
    subclassed so that the application logic can be encapsulated within a class. Alternatively, an `App` can be
    instantiated and the various callback functions can exist at module level.

    .. versionchanged:: 0.2.0
       `name` parameter must be a string and `title` must be either a string or ``None``. `quit_button` parameter added.

    :param name: the name of the application.
    :param title: text that will be displayed for the application in the statusbar.
    :param icon: file path to the icon that will be displayed for the application in the statusbar.
    :param menu: an iterable of Python objects or pairs of objects that will be converted into the main menu for the
                 application. Parsing is implemented by calling :meth:`rumps.MenuItem.update`.
    :param quit_button: the quit application menu item within the main menu. If ``None``, the default quit button will
                        not be added.
    """

    # NOTE:
    # Serves as a setup class for NSApp since Objective-C classes shouldn't be instantiated normally.
    # This is the most user-friendly way.

    #: A serializer for notification data.  The default is pickle.
    serializer = pickle

    def __init__(self, name, title=None, icon=None, template=None, menu=None, quit_button='Quit'):
        _require_string(name)
        self._name = name
        self._icon = self._icon_nsimage = self._title = None
        self._template = template
        self.icon = icon
        self.title = title
        self.quit_button = quit_button
        self._menu = Menu()
        if menu is not None:
            self.menu = menu
        self._application_support = application_support(self._name)

    # Properties
    #- - - - - - - - - - - - - - - - - - - - - - - - - - - - - - - - - - - - - - - -

    @property
    def name(self):
        """The name of the application. Determines the application support folder name. Will also serve as the title
        text of the application if :attr:`title` is not set.
        """
        return self._name

    @property
    def title(self):
        """The text that will be displayed for the application in the statusbar. Can be ``None`` in which case the icon
        will be used or, if there is no icon set the application text will fallback on the application :attr:`name`.

        .. versionchanged:: 0.2.0
           If the title is set then changed to ``None``, it will correctly be removed. Must be either a string or
           ``None``.

        """
        return self._title

    @title.setter
    def title(self, title):
        _require_string_or_none(title)
        self._title = title
        try:
            self._nsapp.setStatusBarTitle()
        except AttributeError:
            pass

    @property
    def icon(self):
        """A path to an image representing the icon that will be displayed for the application in the statusbar.
        Can be ``None`` in which case the text from :attr:`title` will be used.

        .. versionchanged:: 0.2.0
           If the icon is set to an image then changed to ``None``, it will correctly be removed.

        """
        return self._icon

    @icon.setter
    def icon(self, icon_path):
        new_icon = _nsimage_from_file(icon_path, template=self._template) if icon_path is not None else None
        self._icon = icon_path
        self._icon_nsimage = new_icon
        try:
            self._nsapp.setStatusBarIcon()
        except AttributeError:
            pass

    @property
    def template(self):
        """Template mode for an icon. If set to ``None``, the current icon (if any) is displayed as a color icon.
        If set to ``True``, template mode is enabled and the icon will be displayed correctly in dark menu bar mode.
        """
        return self._template

    @template.setter
    def template(self, template_mode):
        self._template = template_mode
        # resetting the icon to apply template setting
        self.icon = self._icon

    @property
    def menu(self):
        """Represents the main menu of the statusbar application. Setting `menu` works by calling
        :meth:`rumps.MenuItem.update`.
        """
        return self._menu

    @menu.setter
    def menu(self, iterable):
        self._menu.update(iterable)

    @property
    def quit_button(self):
        """The quit application menu item within the main menu. This is a special :class:`rumps.MenuItem` object that
        will both replace any function callback with :func:`rumps.quit_application` and add itself to the end of the
        main menu when :meth:`rumps.App.run` is called. If set to ``None``, the default quit button will not be added.

        .. warning::
           If set to ``None``, some other menu item should call :func:`rumps.quit_application` so that the
           application can exit gracefully.

        .. versionadded:: 0.2.0

        """
        return self._quit_button

    @quit_button.setter
    def quit_button(self, quit_text):
        if quit_text is None:
            self._quit_button = None
        else:
            self._quit_button = MenuItem(quit_text)

    # Open files in application support folder
    #- - - - - - - - - - - - - - - - - - - - - - - - - - - - - - - - - - - - - - - -

    def open(self, *args):
        """Open a file within the application support folder for this application.

        .. code-block:: python

            app = App('Cool App')
            with app.open('data.json') as f:
                pass

        Is a shortcut for,

        .. code-block:: python

            app = App('Cool App')
            filename = os.path.join(application_support(app.name), 'data.json')
            with open(filename) as f:
                pass

        """
        return open(os.path.join(self._application_support, args[0]), *args[1:])

    # Run the application
    #- - - - - - - - - - - - - - - - - - - - - - - - - - - - - - - - - - - - - - - -

    def run(self, **options):
        """Performs various setup tasks including creating the underlying Objective-C application, starting the timers,
        and registering callback functions for click events. Then starts the application run loop.

        .. versionchanged:: 0.2.1
            Accepts `debug` keyword argument.

        :param debug: determines if application should log information useful for debugging. Same effect as calling
                      :func:`rumps.debug_mode`.

        """
        dont_change = object()
        debug = options.get('debug', dont_change)
        if debug is not dont_change:
            debug_mode(debug)

        nsapplication = NSApplication.sharedApplication()
        nsapplication.activateIgnoringOtherApps_(True)  # NSAlerts in front
        self._nsapp = NSApp.alloc().init()
        self._nsapp._app = self.__dict__  # allow for dynamic modification based on this App instance
        nsapplication.setDelegate_(self._nsapp)
        if _NOTIFICATIONS:
            try:
                notification_center = _default_user_notification_center()
            except RuntimeError:
                pass
            else:
                notification_center.setDelegate_(self._nsapp)

        setattr(App, '*app_instance', self)  # class level ref to running instance (for passing self to App subclasses)
        t = b = None
        for t in getattr(timer, '*timers', []):
            t.start()
        for b in getattr(clicked, '*buttons', []):
            b(self)  # we waited on registering clicks so we could pass self to access _menu attribute
        del t, b

        self._nsapp.initializeStatusBar()

        AppHelper.runEventLoop()<|MERGE_RESOLUTION|>--- conflicted
+++ resolved
@@ -20,11 +20,7 @@
 
 from Foundation import (NSDate, NSTimer, NSRunLoop, NSDefaultRunLoopMode, NSSearchPathForDirectoriesInDomains,
                         NSMakeRect, NSLog, NSObject, NSMutableDictionary, NSString)
-<<<<<<< HEAD
-from AppKit import NSApplication, NSStatusBar, NSMenu, NSMenuItem, NSAlert, NSTextField, NSSecureTextField, NSImage, NSSlider, NSWorkspace, NSWorkspaceWillSleepNotification, NSWorkspaceDidWakeNotification
-=======
-from AppKit import NSApplication, NSStatusBar, NSMenu, NSMenuItem, NSAlert, NSTextField, NSSecureTextField, NSImage, NSSlider, NSSize
->>>>>>> 82d633aa
+from AppKit import NSApplication, NSStatusBar, NSMenu, NSMenuItem, NSAlert, NSTextField, NSSecureTextField, NSImage, NSSlider, NSSize, NSWorkspace, NSWorkspaceWillSleepNotification, NSWorkspaceDidWakeNotification
 from PyObjCTools import AppHelper
 
 import inspect
